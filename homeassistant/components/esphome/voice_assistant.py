--- conflicted
+++ resolved
@@ -89,74 +89,6 @@
         self._tts_done = asyncio.Event()
         self._tts_task: asyncio.Task | None = None
 
-<<<<<<< HEAD
-=======
-    @property
-    def is_running(self) -> bool:
-        """True if the UDP server is started and hasn't been asked to stop."""
-        return self.started and (not self.stop_requested)
-
-    async def start_server(self) -> int:
-        """Start accepting connections."""
-
-        def accept_connection() -> VoiceAssistantUDPServer:
-            """Accept connection."""
-            if self.started:
-                raise RuntimeError("Can only start once")
-            if self.stop_requested:
-                raise RuntimeError("No longer accepting connections")
-
-            self.started = True
-            return self
-
-        sock = socket.socket(socket.AF_INET, socket.SOCK_DGRAM)
-        sock.setblocking(False)
-
-        sock.bind(("", UDP_PORT))
-
-        await asyncio.get_running_loop().create_datagram_endpoint(
-            accept_connection, sock=sock
-        )
-
-        return cast(int, sock.getsockname()[1])
-
-    @callback
-    def connection_made(self, transport: asyncio.BaseTransport) -> None:
-        """Store transport for later use."""
-        self.transport = cast(asyncio.DatagramTransport, transport)
-
-    @callback
-    def datagram_received(self, data: bytes, addr: tuple[str, int]) -> None:
-        """Handle incoming UDP packet."""
-        if not self.is_running:
-            return
-        if self.remote_addr is None:
-            self.remote_addr = addr
-        self.queue.put_nowait(data)
-
-    def error_received(self, exc: Exception) -> None:
-        """Handle when a send or receive operation raises an OSError.
-
-        (Other than BlockingIOError or InterruptedError.)
-        """
-        _LOGGER.error("ESPHome Voice Assistant UDP server error received: %s", exc)
-        self.handle_finished()
-
-    @callback
-    def stop(self) -> None:
-        """Stop the receiver."""
-        self.queue.put_nowait(b"")
-        self.close()
-
-    def close(self) -> None:
-        """Close the receiver."""
-        self.started = False
-        self.stop_requested = True
-
-        if self.transport is not None:
-            self.transport.close()
-
->>>>>>> a6fabdc1
     async def _iterate_packets(self) -> AsyncIterable[bytes]:
         """Iterate over incoming packets."""
         while data := await self.queue.get():
@@ -379,7 +311,7 @@
 
     def send_audio_bytes(self, data: bytes) -> None:
         """Send bytes to the device."""
-        raise NotImplementedError()
+        raise NotImplementedError
 
     @callback
     def stop(self) -> None:
