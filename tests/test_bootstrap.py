--- conflicted
+++ resolved
@@ -1070,11 +1070,7 @@
 
     # Ensure no unexpected stage1 integrations have been imported
     # as a side effect of importing the pre-imports
-<<<<<<< HEAD
     for integration in not_allowed_stage1_pre_imports:
-        assert f"homeassistant.components.{integration}" not in decoded_stdout
-=======
-    for integration in bootstrap.STAGE_1_INTEGRATIONS:
         assert f"homeassistant.components.{integration}" not in decoded_stdout
 
 
@@ -1120,5 +1116,4 @@
     )
 
     assert "test_package" in hass.config.components
-    assert "test_package_raises_cancelled_error_config_entry" in hass.config.components
->>>>>>> f3a9756f
+    assert "test_package_raises_cancelled_error_config_entry" in hass.config.components